# Jarvis
![image](https://github.com/user-attachments/assets/66ffb78c-fc72-410e-a3e4-7a785a508364)


## Overview
Jarvis is a small voice control script that listens for commands and sends them
to a remote Discord music bot using HTTP requests.

Get a key from [here](https://console.picovoice.ai/signup) and create a new file
named `.env` in this directory containing your Porcupine and Discord details:

```
PORCUPINE_KEY="<YOUR-PORCUPINE-KEY>"
GUILD_ID="<DISCORD-GUILD-ID>"
USER_ID="<YOUR-DISCORD-USER-ID>"
VOICE_CHANNEL_ID="<TARGET-VOICE-CHANNEL-ID>"
MUSIC_BOT_URL="<YOUR-MUSIC-BOT-URL>"
```

## Setup
1. Install the required Python packages:

```
pip install pyaudio vosk pvporcupine numpy pyttsx3 requests python-dotenv
```

2. Download the Vosk English model from
   [here](https://alphacephei.com/vosk/models/vosk-model-en-us-0.22.zip) and
   extract its contents into a new directory called `model`.


## Usage
`python jarvis.py`

Then say: _"Jarvis, play hamster dance"_ (using your default microphone) and Jarvis
will instruct the music bot to play it. Works with other common commands too:

| 🔤 Phrase              | 🛠️ Action Performed               | 📤 Command Sent                              |
| ---------------------- | ---------------------------------- | ------------------------------------- |
| `"play [song name]"`   | Play a song by name                | `/play [song name]`                           |
| `"pause"`              | Pause playback                     | `/pause`                                      |
| `"resume"`             | Resume paused playback             | `/resume`                                     |
| `"next"`               | Skip to the next song              | `/next`                                      |
| `"clear"`              | Clear the playlist or queue        | `/clear`                                      |
<<<<<<< HEAD
| `"stop"`               | Stop playback                      | `/stop`                                      |

## Troubleshooting

### `unknown voice id` error

If you encounter this `pyttsx3` error:

1. Ensure your Python interpreter matches the architecture of your installed voices (64‑bit voices require 64‑bit Python, etc.).
2. Select a built‑in SAPI5 voice like **"Microsoft David Desktop"**.
3. Alternatively, edit `jarvis.py` and set a specific voice ID:

   ```python
   engine.setProperty("voice", <voice_id>)
   ```
=======
| `"stop"`               | Stop playback                      | `/stop`                                       |
| `"now playing"`        | Display current track              | `/now-playing`                                |
>>>>>>> 72d1417a
<|MERGE_RESOLUTION|>--- conflicted
+++ resolved
@@ -42,9 +42,8 @@
 | `"resume"`             | Resume paused playback             | `/resume`                                     |
 | `"next"`               | Skip to the next song              | `/next`                                      |
 | `"clear"`              | Clear the playlist or queue        | `/clear`                                      |
-<<<<<<< HEAD
-| `"stop"`               | Stop playback                      | `/stop`                                      |
-
+| `"stop"`               | Stop playback                      | `/stop`                                       |
+| `"now playing"`        | Display current track              | `/now-playing`                                |
 ## Troubleshooting
 
 ### `unknown voice id` error
@@ -57,8 +56,4 @@
 
    ```python
    engine.setProperty("voice", <voice_id>)
-   ```
-=======
-| `"stop"`               | Stop playback                      | `/stop`                                       |
-| `"now playing"`        | Display current track              | `/now-playing`                                |
->>>>>>> 72d1417a
+   ```