"""
Main Jarvis voice assistant orchestrator.
"""

import logging
import os
import queue
import threading
import time
import weakref

import comtypes.client
import pyaudio
import pyttsx3
import pyttsx3.drivers.sapi5 as sapi5
import pythoncom
import requests
from dotenv import load_dotenv

from transcribe import record_and_transcribe, get_rms_threshold, set_rms_threshold, get_silence_duration_seconds, set_silence_duration, print_silence_config, initialize_vosk_model
from wake_word import wait_for_wake_word
import console_ui

# Load configuration
load_dotenv()

# --- Monkey-patch sapi5 driver to skip broken default voice assignment ---
def patched_sapi5_init(self, proxy):
    self._tts = comtypes.client.CreateObject('SAPI.SpVoice')
    self._tts.EventInterests = 33790
    self._event_sink = sapi5.SAPI5DriverEventSink()
    self._event_sink.setDriver(weakref.proxy(self))
    self._advise = comtypes.client.GetEvents(self._tts, self._event_sink)
    self._proxy = proxy
    self._looping = False
    self._speaking = False
    self._stopping = False
    self._current_text = ''
    self._rateWpm = 200

sapi5.SAPI5Driver.__init__ = patched_sapi5_init

# Global flag controlling whether text-to-speech is active
TTS_ENABLED = True

# ─── async, interruptible text-to-speech ────────────────────────────────

class AsyncTTS:
<<<<<<< HEAD
    """Threaded pyttsx3 wrapper with optional global enable/disable."""

=======
    """Asynchronous TTS using raw COM SAPI with guaranteed voice control."""
>>>>>>> 94958bb7
    def __init__(self):
        self._q = queue.Queue()
        self._thread = threading.Thread(target=self._worker, daemon=True)
        self._thread.start()

    def _worker(self):
<<<<<<< HEAD
        """Dedicated worker thread for pyttsx3 engine operations."""
        self.engine = pyttsx3.init()
        for text in iter(self._q.get, None):   # sentinel None shuts down
            if TTS_ENABLED:
                self.engine.say(text)
                self.engine.runAndWait()
=======
        pythoncom.CoInitialize()

        try:
            self.engine = comtypes.client.CreateObject("SAPI.SpVoice")
            voices = self.engine.GetVoices()
            print("\nAvailable voices from COM:")

            selected = None
            for v in voices:
                desc = v.GetDescription()
                print(f"- {desc} | {v.Id}")
                if "DAVID" in desc.upper():
                    selected = v
                    break
            if not selected:
                for v in voices:
                    if "ZIRA" in v.GetDescription().upper():
                        selected = v
                        break
            if not selected:
                raise RuntimeError("No preferred voice found.")

            self.engine.Voice = selected
            print(f"Using raw COM voice: {selected.GetDescription()}")

        except Exception as e:
            print("COM TTS init failed:", e)
            return

        for text in iter(self._q.get, None):
            try:
                self.engine.Speak(text)
            except Exception as e:
                print("COM TTS speak failed:", e)
>>>>>>> 94958bb7

    def speak_async(self, text: str):
        if TTS_ENABLED:
            self._q.put(text)

    def stop(self):
<<<<<<< HEAD
        if TTS_ENABLED and hasattr(self, "engine"):  # Check if engine has been initialized
            self.engine.stop()
=======
        try:
            if hasattr(self, "engine"):
                self.engine.Speak("", 3)  # SVSFPurgeBeforeSpeak = 3
        except Exception as e:
            print("COM TTS stop failed:", e)
>>>>>>> 94958bb7

    def shutdown(self):
        if TTS_ENABLED:
            self._q.put(None)

tts = AsyncTTS()                            # Async text-to-speech engine

# HTTP session for reusing connections (improves performance by pooling connections)
# Set USE_HTTP_SESSION=0 in your .env to disable pooling if it causes issues.
USE_HTTP_SESSION = os.getenv("USE_HTTP_SESSION", "1") != "0"
session = requests.Session() if USE_HTTP_SESSION else requests

# Music bot configuration from environment
guild_id = os.getenv("GUILD_ID")             # Discord server ID
user_id = os.getenv("USER_ID")               # User's Discord ID
voice_channel_id = os.getenv("VOICE_CHANNEL_ID")  # Target voice channel
music_bot_base_url = os.getenv("MUSIC_BOT_URL")

# Add a check for music_bot_base_url
if music_bot_base_url is None:
    console_ui.print_error("ERROR: The MUSIC_BOT_URL environment variable is not set.")
    console_ui.print_error("Please ensure it is defined in your .env file (e.g., MUSIC_BOT_URL=http://localhost:3000/api/).")
    console_ui.print_error("Music bot commands will not function.")
    # Optionally, you could raise an exception here or set a flag to disable music commands
    # For now, it will print the error and continue, but API calls will fail.

# Configure and initialize shared audio input stream
RATE = 16_000                                # Audio sample rate in Hz (samples per second)
CHUNK = 512                                  # Number of audio frames per buffer (chunk size)
_pa = pyaudio.PyAudio()                      # Private PyAudio instance for managing audio resources
shared_stream = _pa.open(format=pyaudio.paInt16,  # 16-bit PCM audio format
                        channels=1,                 # Mono audio
                        rate=RATE,                  # Sample rate
                        input=True,                 # Specifies that this is an input stream
                        frames_per_buffer=CHUNK)    # Number of frames per buffer
# This shared_stream is used by both wake word detection and transcription modules.


def display_microphone_info():
    """Print information about the microphone Jarvis is using."""
    try:
        info = _pa.get_default_input_device_info()
        name = info.get("name", "Unknown")
        console_ui.print_info(f"Using microphone: {name}")
    except Exception as e:
        console_ui.print_warning(f"Could not determine microphone info: {e}")

def send_play_command(song_name: str, max_retries: int = 3, retry_delay: float = 1.0, immediate: bool = False):
    """
    Send request to music bot to play a specific song, with retry logic.

    Args:
        song_name: Name/query of the song to play
        max_retries: Maximum number of retries on failure
        retry_delay: Delay (in seconds) between retries
        immediate: Whether to include the "immediate" option in the API call

    Returns:
        dict: Response from the music bot API, or None on failure
    """
    if not music_bot_base_url:
        logging.warning("MUSIC_BOT_URL not configured; skipping play command")
        return None

    url = f"{music_bot_base_url}play"
    payload = {
        "guildId": guild_id,                # Discord Server ID where the bot operates
        "userId": user_id,                  # Discord User ID of the person issuing the command
        "voiceChannelId": voice_channel_id,  # Discord Voice Channel ID to join/play in
        "options": {
            "query": song_name,

            "immediate": immediate
        } # Command-specific options, here the song query
    }
    for attempt in range(1, max_retries + 1):
        try:
            response = session.post(url, json=payload)
            response.raise_for_status() # Raises HTTPError for bad responses (4XX or 5XX)
            return response.json()
        except (requests.exceptions.ConnectionError, requests.exceptions.RequestException) as e:
            console_ui.print_error(f"Attempt {attempt} to play '{song_name}' failed: {e}")
            if attempt == max_retries:
                console_ui.print_error("Max retries reached. Play request failed.")
                return None
            time.sleep(retry_delay) # Wait before retrying
        except Exception as e: # Catch other unexpected errors
            console_ui.print_error(f"An unexpected error occurred during play request: {e}")
            return None
    return None # Should be unreachable if loop completes, but as a fallback

def send_command(command: str, max_retries: int = 3, retry_delay: float = 1.0):
    """
    Send a control command to the music bot, with retry logic.

    Args:
        command: Command name (e.g., 'pause', 'resume', 'stop')
        max_retries: Maximum number of retries on failure
        retry_delay: Delay (in seconds) between retries

    Returns:
        dict: Response from the music bot API, or None on failure
    """
    if not music_bot_base_url:
        logging.warning("MUSIC_BOT_URL not configured; skipping command '%s'", command)
        return None

    url = f"{music_bot_base_url}{command}"
    payload = {
        "guildId": guild_id,                # Discord Server ID
        "userId": user_id,                  # Discord User ID
        "voiceChannelId": voice_channel_id,  # Discord Voice Channel ID
        "options": {}                       # General commands usually don't need specific options
    }
    for attempt in range(1, max_retries + 1):
        try:
            response = session.post(url, json=payload)
            response.raise_for_status()  # Raise an HTTPError for bad responses (4xx and 5xx)
            return response.json()
        except (requests.exceptions.ConnectionError, requests.exceptions.RequestException) as e:
            print(f"Attempt {attempt} to send command '{command}' failed: {e}")
            if attempt == max_retries:
                print("Max retries reached. Command request failed.")
                return None
            time.sleep(retry_delay)  # Wait before retrying

def handle_play_command(cleaned_transcript: str, keyword: str):
    """
    Handle play-related commands by extracting the song name and calling send_play_command.

    Args:
        cleaned_transcript: The cleaned user input.
        keyword: The keyword to look for in the transcript (e.g., "play", "played").
    """
    idx = cleaned_transcript.lower().find(keyword)
    remaining_text = cleaned_transcript[idx + len(keyword):].strip()  # Extract text after the keyword

    # Check if "immediate" is in the remaining text
    immediate = False
    if remaining_text.lower().startswith("immediate"):
        immediate = True
        # Remove "immediate" from the remaining text
        remaining_text = remaining_text[len("immediate"):].strip()
    elif remaining_text.lower().startswith("immediately"):
        immediate = True
        # Remove "immediate" from the remaining text
        remaining_text = remaining_text[len("immediately"):].strip()

    song = remaining_text  # The remaining text is the song name
    if song:
        tts.speak_async(f"Playing {song}")
        send_play_command(song, immediate=immediate)

def listen_for_voice_commands():
    """
    Main voice command loop.
    Continuously listens for wake word, transcribes subsequent speech,
    interprets commands, and executes appropriate actions. Supports
    music playback control and self-termination commands.
    """
    while True:
        console_ui.print_command_prompt()
        # wait_for_wake_word now returns the pre-buffered audio
        pre_buffered_audio = wait_for_wake_word(shared_stream)
        # If pre_buffered_audio is empty, it might mean Porcupine isn't initialized
        # or an error occurred. We can choose to continue or handle it.
        # For now, we'll proceed, and transcribe.py will handle an empty buffer.
        if not pre_buffered_audio:
            console_ui.print_warning("Warning: No pre-buffered audio received. Proceeding without it.")
            # Optionally, you could 'continue' here to re-listen if this is critical

        tts.stop()   # interrupt any ongoing speech
        tts.speak_async("Yes?")  # Acknowledge wake word
        transcript = ""
        # Pass the pre_buffered_audio to record_and_transcribe
        for partial in record_and_transcribe(shared_stream, initial_audio_buffer=pre_buffered_audio):
            # overwrite the current line with the growing sentence
            console_ui.print_transcription_feedback(partial)
            transcript = partial          # will end up holding the final yield
        console_ui.clear_line_then_print() # Clears the partial transcription line
        # Remove "Jarvis" if it's at the beginning of the transcript, case-insensitively,
        # and handle potential following comma/space.
        cleaned_transcript = transcript
        words = transcript.split(None, 1) # Split into first word and the rest
        if words and words[0].lower().rstrip(',') == "jarvis":
            cleaned_transcript = words[1] if len(words) > 1 else ""

        cleaned_transcript = cleaned_transcript.strip() # Final strip for good measure

        # Check for 'cancel' command first
        if "cancel" in cleaned_transcript.lower():
            console_ui.print_info("User said 'cancel'. Aborting current command.")
            tts.speak_async("Cancelled.")
            console_ui.print_jarvis_response("Cancelled.")
            continue # Skip the rest of command processing and listen for wake word again

        console_ui.print_user_said(cleaned_transcript)

        # Command interpretation and execution
        # Use a lowercased version of the cleaned_transcript for command matching.
        command_text_for_matching = cleaned_transcript.lower()

        if ("now" in command_text_for_matching and "playing" in command_text_for_matching):
            tts.speak_async("Now playing.")
            send_command("now-playing")
            # AI code to condense the play and played,
            # Use the dedicated parser to extract the song name and whether it should be played immediately.
            song_name, immediate_flag = handle_play_command(cleaned_transcript)

            # If a song name was successfully parsed, proceed to play it.
            if song_name:
                # Construct the feedback message for the user.
                tts_message = f"Playing {song_name}"
                if immediate_flag:
                    tts_message += " immediately"  # Append "immediately" to the TTS if the flag is set.
                tts.speak_async(tts_message)

                # Send the command to the music bot API.
                send_play_command(song_name, immediate=immediate_flag)
            else:
                tts.speak_async("Sorry, what?")
        # Basic playback controls
        elif "stop" in command_text_for_matching:
            tts.speak_async("Stopping.")
            send_command("stop")
        elif "pause" in command_text_for_matching:
            tts.speak_async("Pausing.")
            send_command("pause")
        elif "resume" in command_text_for_matching:
            tts.speak_async("Resuming.")
            send_command("resume")
        elif ("next" in command_text_for_matching) or ("skip" in command_text_for_matching):
            tts.speak_async("Skipping.")
            send_command("next")
        elif "clear" in command_text_for_matching:
            tts.speak_async("Clearing.")
            send_command("clear")
        # Exit commands
        elif ("kill" in command_text_for_matching and "self" in command_text_for_matching) or \
             ("self" in command_text_for_matching and "destruct" in command_text_for_matching):
            tts.speak_async("Goodbye.")
            break
        else:
            if cleaned_transcript: # Only say "Huh?" if there was actual text after cleaning
                tts.speak_async("Huh?")

def prompt_for_tts():
    """Ask the user whether text-to-speech should be disabled."""
    global TTS_ENABLED
    choice = console_ui.console.input(
        "[prompt_style]Disable text-to-speech? (y to disable, or press Enter to keep enabled)[y/n]: [/prompt_style]"
    ).strip().lower()
    if choice == "y":
        TTS_ENABLED = False
        tts.shutdown()
        console_ui.print_info("Text-to-speech disabled.")
    else:
        console_ui.print_info("Text-to-speech enabled.")

def prompt_for_silence_settings():
    """Prompts the user to adjust silence detection settings at startup."""
    console_ui.print_header("Silence Detection Settings (Optional)")
    console_ui.print_info(
        "Values are loaded from the VOSK_RMS_THRESHOLD and VOSK_SILENCE_DURATION_SECONDS variables in .env."
    )

    # RMS Threshold
    current_rms = get_rms_threshold()
    console_ui.print_info(
        f"Current RMS Threshold: {current_rms} (Default: 900)"
    )
    console_ui.print_info("Lower values are more sensitive to silence; higher values are less sensitive.")
    new_rms_str = console_ui.console.input(f"[prompt_style]Enter new RMS Threshold (e.g., 500-1500) or press Enter to keep [{current_rms}]: [/prompt_style]").strip()
    if new_rms_str:
        try:
            new_rms = int(new_rms_str)
            set_rms_threshold(new_rms)
        except ValueError:
            console_ui.print_warning(f"Invalid input: '{new_rms_str}'. RMS Threshold not changed.")

    # Silence Duration
    current_duration = get_silence_duration_seconds()
    console_ui.print_info(
        f"\nCurrent Silence Duration: {current_duration:.1f}s (Default: 1.5s)"
    )
    console_ui.print_info("Longer duration allows for more pauses; shorter duration is more responsive.")
    new_duration_str = console_ui.console.input(f"[prompt_style]Enter new Silence Duration in seconds (e.g., 0.8-2.5) or press Enter to keep [{current_duration:.1f}s]: [/prompt_style]").strip()
    if new_duration_str:
        try:
            new_duration = float(new_duration_str)
            set_silence_duration(new_duration)
        except ValueError:
            console_ui.print_warning(f"Invalid input: '{new_duration_str}'. Silence Duration not changed.")
    console_ui.print_header("Settings Applied")

def main():
    """
    Entry point: Initialize and run the voice assistant.

    Ensures proper cleanup of audio resources on exit.
    """
    try:
        # Initialize and display configurations in order
        print_silence_config()  # Prints silence detection config from transcribe.py
        display_microphone_info()          # Prints microphone info
        initialize_vosk_model() # Loads Vosk model with progress bar

        console_ui.print_header("Jarvis Voice Assistant")
        prompt_for_tts()
        prompt_for_silence_settings() # Prompt user for silence settings before full initialization
        console_ui.print_status("Starting Jarvis...")
        # Start the main loop to listen for wake word and commands
        listen_for_voice_commands()
    finally:
        # This block ensures that resources are cleaned up regardless of how the try block exits
        console_ui.print_status("Shutting down Jarvis and cleaning up resources...")
        if 'shared_stream' in locals() and shared_stream.is_active():
            shared_stream.stop_stream()  # Stop the stream before closing
            shared_stream.close()        # Release the audio stream resource
        if '_pa' in locals():
            _pa.terminate()              # Terminate the PyAudio session
        if 'tts' in locals():
            tts.shutdown()               # Gracefully shut down the TTS worker thread
        console_ui.print_success("Cleanup complete. Goodbye!")

# Standard Python entry point: ensures main() is called only when the script is executed directly.
if __name__ == "__main__":
    main()<|MERGE_RESOLUTION|>--- conflicted
+++ resolved
@@ -20,9 +20,6 @@
 from transcribe import record_and_transcribe, get_rms_threshold, set_rms_threshold, get_silence_duration_seconds, set_silence_duration, print_silence_config, initialize_vosk_model
 from wake_word import wait_for_wake_word
 import console_ui
-
-# Load configuration
-load_dotenv()
 
 # --- Monkey-patch sapi5 driver to skip broken default voice assignment ---
 def patched_sapi5_init(self, proxy):
@@ -39,6 +36,8 @@
     self._rateWpm = 200
 
 sapi5.SAPI5Driver.__init__ = patched_sapi5_init
+# Initialize environment variables and global service objects
+load_dotenv()                                 # Load configuration from .env file
 
 # Global flag controlling whether text-to-speech is active
 TTS_ENABLED = True
@@ -46,26 +45,15 @@
 # ─── async, interruptible text-to-speech ────────────────────────────────
 
 class AsyncTTS:
-<<<<<<< HEAD
+    """Asynchronous TTS using raw COM SAPI with guaranteed voice control."""
     """Threaded pyttsx3 wrapper with optional global enable/disable."""
 
-=======
-    """Asynchronous TTS using raw COM SAPI with guaranteed voice control."""
->>>>>>> 94958bb7
     def __init__(self):
         self._q = queue.Queue()
         self._thread = threading.Thread(target=self._worker, daemon=True)
         self._thread.start()
 
     def _worker(self):
-<<<<<<< HEAD
-        """Dedicated worker thread for pyttsx3 engine operations."""
-        self.engine = pyttsx3.init()
-        for text in iter(self._q.get, None):   # sentinel None shuts down
-            if TTS_ENABLED:
-                self.engine.say(text)
-                self.engine.runAndWait()
-=======
         pythoncom.CoInitialize()
 
         try:
@@ -100,24 +88,30 @@
                 self.engine.Speak(text)
             except Exception as e:
                 print("COM TTS speak failed:", e)
->>>>>>> 94958bb7
-
+
+        """Dedicated worker thread for pyttsx3 engine operations."""
+        self.engine = pyttsx3.init()
+        for text in iter(self._q.get, None):   # sentinel None shuts down
+            if TTS_ENABLED:
+                self.engine.say(text)
+                self.engine.runAndWait()
+
+    # enqueue text, return immediately
     def speak_async(self, text: str):
         if TTS_ENABLED:
             self._q.put(text)
 
     def stop(self):
-<<<<<<< HEAD
-        if TTS_ENABLED and hasattr(self, "engine"):  # Check if engine has been initialized
-            self.engine.stop()
-=======
         try:
             if hasattr(self, "engine"):
                 self.engine.Speak("", 3)  # SVSFPurgeBeforeSpeak = 3
         except Exception as e:
             print("COM TTS stop failed:", e)
->>>>>>> 94958bb7
-
+
+        if TTS_ENABLED and hasattr(self, "engine"):  # Check if engine has been initialized
+            self.engine.stop()
+
+    # clean shutdown (call in main finally:)
     def shutdown(self):
         if TTS_ENABLED:
             self._q.put(None)
@@ -444,4 +438,4 @@
 
 # Standard Python entry point: ensures main() is called only when the script is executed directly.
 if __name__ == "__main__":
-    main()+    main()
