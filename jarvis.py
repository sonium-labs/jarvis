"""
Main Jarvis voice assistant orchestrator.
"""

import os
import queue
import threading
import time
import weakref
import logging

import pyaudio
import pyttsx3
import requests
import comtypes.client
from dotenv import load_dotenv
import pyttsx3.drivers.sapi5 as sapi5
import threading
import queue
import comtypes.client
import pythoncom

from transcribe import record_and_transcribe
from wake_word import wait_for_wake_word

# Load configuration
load_dotenv()

# --- Monkey-patch sapi5 driver to skip broken default voice assignment ---
def patched_sapi5_init(self, proxy):
    self._tts = comtypes.client.CreateObject('SAPI.SpVoice')
    self._tts.EventInterests = 33790
    self._event_sink = sapi5.SAPI5DriverEventSink()
    self._event_sink.setDriver(weakref.proxy(self))
    self._advise = comtypes.client.GetEvents(self._tts, self._event_sink)
    self._proxy = proxy
    self._looping = False
    self._speaking = False
    self._stopping = False
    self._current_text = ''
    self._rateWpm = 200

sapi5.SAPI5Driver.__init__ = patched_sapi5_init

# ─── async, interruptible text-to-speech ────────────────────────────────

class AsyncTTS:
    """Asynchronous TTS using raw COM SAPI with guaranteed voice control."""
    def __init__(self):
        self._q = queue.Queue()
        self._thread = threading.Thread(target=self._worker, daemon=True)
        self._thread.start()

    def _worker(self):
        pythoncom.CoInitialize()

        try:
            self.engine = comtypes.client.CreateObject("SAPI.SpVoice")
            voices = self.engine.GetVoices()
            print("\nAvailable voices from COM:")

            selected = None
            for v in voices:
                desc = v.GetDescription()
                print(f"- {desc} | {v.Id}")
                if "DAVID" in desc.upper():
                    selected = v
                    break
            if not selected:
                for v in voices:
                    if "ZIRA" in v.GetDescription().upper():
                        selected = v
                        break
            if not selected:
                raise RuntimeError("No preferred voice found.")

            self.engine.Voice = selected
            print(f"Using raw COM voice: {selected.GetDescription()}")

        except Exception as e:
            print("COM TTS init failed:", e)
            return

        for text in iter(self._q.get, None):
            try:
                self.engine.Speak(text)
            except Exception as e:
                print("COM TTS speak failed:", e)

    def speak_async(self, text: str):
        self._q.put(text)

    def stop(self):
        try:
            if hasattr(self, "engine"):
                self.engine.Speak("", 3)  # SVSFPurgeBeforeSpeak = 3
        except Exception as e:
            print("COM TTS stop failed:", e)

    def shutdown(self):
        self._q.put(None)

<<<<<<< HEAD

tts = AsyncTTS()

# ─── Audio and Music Bot Setup ───────────────────────────────────────────
=======
tts = AsyncTTS()                            # Async text-to-speech engine
>>>>>>> 2a20365d

# HTTP session for reusing connections (improves performance by pooling connections)
session = requests.Session()

# Music bot configuration from environment
guild_id = os.getenv("GUILD_ID")             # Discord server ID
user_id = os.getenv("USER_ID")               # User's Discord ID
voice_channel_id = os.getenv("VOICE_CHANNEL_ID")  # Target voice channel
music_bot_base_url = os.getenv("MUSIC_BOT_URL")

# Add a check for music_bot_base_url
if music_bot_base_url is None:
    print("\nERROR: The MUSIC_BOT_URL environment variable is not set.")
    print("Please ensure it is defined in your .env file (e.g., MUSIC_BOT_URL=http://localhost:3000/api/).")
    print("Music bot commands will not function.\n")
    # Optionally, you could raise an exception here or set a flag to disable music commands
    # For now, it will print the error and continue, but API calls will fail.

# Configure and initialize shared audio input stream
RATE = 16_000                                # Audio sample rate in Hz (samples per second)
CHUNK = 512                                  # Number of audio frames per buffer (chunk size)
_pa = pyaudio.PyAudio()                      # Private PyAudio instance for managing audio resources
shared_stream = _pa.open(format=pyaudio.paInt16,  # 16-bit PCM audio format
                        channels=1,                 # Mono audio
                        rate=RATE,                  # Sample rate
                        input=True,                 # Specifies that this is an input stream
                        frames_per_buffer=CHUNK)    # Number of frames per buffer
# This shared_stream is used by both wake word detection and transcription modules.

def send_play_command(song_name: str, max_retries: int = 3, retry_delay: float = 1.0, immediate: bool = False):
    """
    Send request to music bot to play a specific song, with retry logic.

    Args:
        song_name: Name/query of the song to play
        max_retries: Maximum number of retries on failure
        retry_delay: Delay (in seconds) between retries
        immediate: Whether to include the "immediate" option in the API call

    Returns:
        dict: Response from the music bot API, or None on failure
    """
    url = f"{music_bot_base_url}play"
    payload = {
        "guildId": guild_id,                # Discord Server ID where the bot operates
        "userId": user_id,                  # Discord User ID of the person issuing the command
        "voiceChannelId": voice_channel_id,  # Discord Voice Channel ID to join/play in
        "options": {
            "query": song_name,
            "immediate": immediate           # Include the "immediate" option
        }
    }

    for attempt in range(1, max_retries + 1):
        try:
            response = session.post(url, json=payload)
            response.raise_for_status()  # Raise an HTTPError for bad responses (4xx and 5xx)
            return response.json()
        except (requests.exceptions.ConnectionError, requests.exceptions.RequestException) as e:
            print(f"Attempt {attempt} to play '{song_name}' failed: {e}")
            if attempt == max_retries:
                print("Max retries reached. Play request failed.")
                return None
            time.sleep(retry_delay)  # Wait before retrying

def send_command(command: str, max_retries: int = 3, retry_delay: float = 1.0):
    """
    Send a control command to the music bot, with retry logic.

    Args:
        command: Command name (e.g., 'pause', 'resume', 'stop')
        max_retries: Maximum number of retries on failure
        retry_delay: Delay (in seconds) between retries

    Returns:
        dict: Response from the music bot API, or None on failure
    """
    url = f"{music_bot_base_url}{command}"
    payload = {
        "guildId": guild_id,                # Discord Server ID
        "userId": user_id,                  # Discord User ID
        "voiceChannelId": voice_channel_id,  # Discord Voice Channel ID
        "options": {}                       # General commands usually don't need specific options
    }
    for attempt in range(1, max_retries + 1):
        try:
            response = session.post(url, json=payload)
            response.raise_for_status()  # Raise an HTTPError for bad responses (4xx and 5xx)
            return response.json()
        except (requests.exceptions.ConnectionError, requests.exceptions.RequestException) as e:
            print(f"Attempt {attempt} to send command '{command}' failed: {e}")
            if attempt == max_retries:
                print("Max retries reached. Command request failed.")
                return None
            time.sleep(retry_delay)  # Wait before retrying

def handle_play_command(cleaned_transcript: str, keyword: str):
    """
    Handle play-related commands by extracting the song name and calling send_play_command.

    Args:
        cleaned_transcript: The cleaned user input.
        keyword: The keyword to look for in the transcript (e.g., "play", "played").
    """
    idx = cleaned_transcript.lower().find(keyword)
    remaining_text = cleaned_transcript[idx + len(keyword):].strip()  # Extract text after the keyword

    # Check if "immediate" is in the remaining text
    immediate = False
    if remaining_text.lower().startswith("immediate"):
        immediate = True
        # Remove "immediate" from the remaining text
        remaining_text = remaining_text[len("immediate"):].strip()

    song = remaining_text  # The remaining text is the song name
    if song:
        tts.speak_async(f"Playing {song}")
        send_play_command(song, immediate=immediate)

def listen_for_voice_commands():
    """
    Main voice command loop.
    Continuously listens for wake word, transcribes subsequent speech,
    interprets commands, and executes appropriate actions. Supports
    music playback control and self-termination commands.
    """
    while True:
        print('Say "Jarvis" to wake...')
        # wait_for_wake_word now returns the pre-buffered audio
        pre_buffered_audio = wait_for_wake_word(shared_stream)
        # If pre_buffered_audio is empty, it might mean Porcupine isn't initialized
        # or an error occurred. We can choose to continue or handle it.
        # For now, we'll proceed, and transcribe.py will handle an empty buffer.
        if not pre_buffered_audio:
            print("Warning: No pre-buffered audio received. Proceeding without it.")
            # Optionally, you could 'continue' here to re-listen if this is critical

        tts.stop()   # interrupt any ongoing speech
        print("Wake word detected.")
        tts.speak_async("Yes?")  # Acknowledge wake word
        transcript = ""
        # Pass the pre_buffered_audio to record_and_transcribe
        for partial in record_and_transcribe(shared_stream, initial_audio_buffer=pre_buffered_audio):
            # overwrite the current line with the growing sentence
            print('\r' + partial + ' ' * 20, end='', flush=True)
            transcript = partial          # will end up holding the final yield
        print()                           # newline after the overwrite loop
        # Remove "Jarvis" if it's at the beginning of the transcript, case-insensitively,
        # and handle potential following comma/space.
        cleaned_transcript = transcript
        words = transcript.split(None, 1) # Split into first word and the rest
        if words and words[0].lower().rstrip(',') == "jarvis":
            cleaned_transcript = words[1] if len(words) > 1 else ""

        cleaned_transcript = cleaned_transcript.strip() # Final strip for good measure

        # Check for 'cancel' command first
        if "cancel" in cleaned_transcript.lower():
            print("User said 'cancel'. Aborting current command.")
            tts.speak_async("Cancelled.")
            continue # Skip the rest of command processing and listen for wake word again

        print(f"You said: {cleaned_transcript}")


        # Command interpretation and execution
        # Use a lowercased version of the cleaned_transcript for command matching.
        command_text_for_matching = cleaned_transcript.lower()

        if ("now" in command_text_for_matching and "playing" in command_text_for_matching):
            tts.speak_async("Now playing.")
            send_command("now-playing")
        elif "played" in command_text_for_matching:
            handle_play_command(cleaned_transcript, keyword="played")
        elif "play" in command_text_for_matching:
            handle_play_command(cleaned_transcript, keyword="play")
        # Basic playback controls
        elif "stop" in command_text_for_matching:
            tts.speak_async("Stopping.")
            send_command("stop")
        elif "pause" in command_text_for_matching:
            tts.speak_async("Pausing.")
            send_command("pause")
        elif "resume" in command_text_for_matching:
            tts.speak_async("Resuming.")
            send_command("resume")
        elif "next" in command_text_for_matching:
            tts.speak_async("Skipping.")
            send_command("next")
        elif "clear" in command_text_for_matching:
            tts.speak_async("Clearing.")
            send_command("clear")
        # Exit commands
        elif ("kill" in command_text_for_matching and "self" in command_text_for_matching) or \
             ("self" in command_text_for_matching and "destruct" in command_text_for_matching):
            tts.speak_async("Goodbye.")
            break
        else:
            if cleaned_transcript: # Only say "Huh?" if there was actual text after cleaning
                tts.speak_async("Huh?")

def main():
    """
    Entry point: Initialize and run the voice assistant.

    Ensures proper cleanup of audio resources on exit.
    """
    try:
        print("Starting Jarvis...")
        # Start the main loop to listen for wake word and commands
        listen_for_voice_commands()
    finally:
        # This block ensures that resources are cleaned up regardless of how the try block exits
        print("\nShutting down Jarvis and cleaning up resources...")
        if 'shared_stream' in locals() and shared_stream.is_active():
            shared_stream.stop_stream()  # Stop the stream before closing
            shared_stream.close()        # Release the audio stream resource
        if '_pa' in locals():
            _pa.terminate()              # Terminate the PyAudio session
        if 'tts' in locals():
            tts.shutdown()               # Gracefully shut down the TTS worker thread
        print("Cleanup complete. Goodbye!")

# Standard Python entry point: ensures main() is called only when the script is executed directly.
if __name__ == "__main__":
    main()<|MERGE_RESOLUTION|>--- conflicted
+++ resolved
@@ -100,14 +100,7 @@
     def shutdown(self):
         self._q.put(None)
 
-<<<<<<< HEAD
-
-tts = AsyncTTS()
-
-# ─── Audio and Music Bot Setup ───────────────────────────────────────────
-=======
 tts = AsyncTTS()                            # Async text-to-speech engine
->>>>>>> 2a20365d
 
 # HTTP session for reusing connections (improves performance by pooling connections)
 session = requests.Session()
