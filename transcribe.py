--- conflicted
+++ resolved
@@ -202,12 +202,8 @@
             console_ui.print_warning("Maximum recording duration reached, stopping transcription.")
             break
 
-<<<<<<< HEAD
-    final_result_json = rec.FinalResult()
-=======
     # After the loop (due to silence or max duration), get the final transcription result.
     final_result_json = rec.FinalResult()  # Get the definitive final result from Vosk (as JSON string).
->>>>>>> 94958bb7
     final_text = json.loads(final_result_json).get("text", "").strip()
 
 
